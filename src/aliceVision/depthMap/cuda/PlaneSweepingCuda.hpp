// This file is part of the AliceVision project.
// Copyright (c) 2017 AliceVision contributors.
// This Source Code Form is subject to the terms of the Mozilla Public License,
// v. 2.0. If a copy of the MPL was not distributed with this file,
// You can obtain one at https://mozilla.org/MPL/2.0/.

#pragma once

#include <aliceVision/mvsData/Color.hpp>
#include <aliceVision/mvsData/geometry.hpp>
#include <aliceVision/mvsData/Pixel.hpp>
#include <aliceVision/mvsData/Point2d.hpp>
#include <aliceVision/mvsData/Point3d.hpp>
#include <aliceVision/mvsData/Point4d.hpp>
#include <aliceVision/mvsData/Rgb.hpp>
#include <aliceVision/mvsData/StaticVector.hpp>
#include <aliceVision/mvsData/Voxel.hpp>
#include <aliceVision/mvsUtils/ImagesCache.hpp>
#include <aliceVision/depthMap/DepthSimMap.hpp>
#include <aliceVision/depthMap/cuda/commonStructures.hpp>

namespace aliceVision {
namespace depthMap {

class PlaneSweepingCuda
{
public:
    struct parameters
    {
        int epipShift;
        int rotX;
        int rotY;
        bool estimated;

        parameters& operator=(const parameters& m)
        {
            epipShift = m.epipShift;
            rotX = m.rotX;
            rotY = m.rotY;
            estimated = m.estimated;
            return *this;
        }

        inline bool operator==(const parameters& m) const
        {
            return ((epipShift == m.epipShift) && (rotX == m.rotX) && (rotY == m.rotY));
        }
    };

    const int _scales;
    const int _nbest; // == 1

    mvsUtils::MultiViewParams* mp;

    const int _CUDADeviceNo;
    Pyramid ps_texs_arr;

<<<<<<< HEAD
    CudaDeviceMemoryPitched<cameraStructBase,2> _camsBasesDev;
    CudaHostMemoryHeap<cameraStructBase,2>      _camsBasesHst;
    std::vector<cameraStruct>                   cams;
    StaticVector<int>                           camsRcs;
    StaticVector<long>                          camsTimes;
=======
    StaticVector<cameraStruct*>* cams;
    StaticVector<int>* camsRcs;
    StaticVector<long>* camsTimes;
>>>>>>> 00b6f30a

    const bool _verbose;
    bool doVizualizePartialDepthMaps;
    const int  _nbestkernelSizeHalf;

    bool useRcDepthsOrRcTcDepths;
    int  minSegSize;
    bool useSeg;
    int  _nImgsInGPUAtTime;
    bool subPixel;
    int  varianceWSH;

    inline int maxImagesInGPU() const { return _nImgsInGPUAtTime; }

    // float gammaC,gammaP;
    mvsUtils::ImagesCache& _ic;

    PlaneSweepingCuda(int CUDADeviceNo, mvsUtils::ImagesCache& _ic, mvsUtils::MultiViewParams* _mp, int scales);
    ~PlaneSweepingCuda(void);

    void cameraToDevice( int rc, const StaticVector<int>& tcams );

    int addCam( int rc, int scale,
                StaticVectorBool* rcSilhoueteMap,
                const char* calling_func );

    void getMinMaxdepths(int rc, const StaticVector<int>& tcams, float& minDepth, float& midDepth, float& maxDepth);
    void getAverageMinMaxdepths(float& avMinDist, float& avMaxDist);
    StaticVector<float>* getDepthsByPixelSize(int rc, float minDepth, float midDepth, float maxDepth, int scale,
                                              int step, int maxDepthsHalf = 1024);
    StaticVector<float>* getDepthsRcTc(int rc, int tc, int scale, float midDepth, int maxDepthsHalf = 1024);

    bool refinePixelsAll(bool useTcOrRcPixSize, int ndepthsToRefine, StaticVector<float>* pxsdepths,
                         StaticVector<float>* pxssims, int rc, int wsh, float igammaC, float igammaP,
                         StaticVector<Pixel>* pixels, int scale, StaticVector<int>* tcams, float epipShift = 0.0f);
    bool refinePixelsAllFine(StaticVector<Color>* pxsnormals, StaticVector<float>* pxsdepths,
                             StaticVector<float>* pxssims, int rc, int wsh, float gammaC, float gammaP,
                             StaticVector<Pixel>* pixels, int scale, StaticVector<int>* tcams, float epipShift = 0.0f);
    // bool computeRcTcPhotoErrMapReproject(StaticVector<Point4d>* sdpiMap, StaticVector<float>* errMap,
    //                                      StaticVector<float>* derrMap, StaticVector<float>* rcDepthMap,
    //                                      StaticVector<float>* tcDepthMap, int rc, int tc, int wsh, float gammaC,
    //                                      float gammaP, float depthMapShift);

    bool refineRcTcDepthMap(bool useTcOrRcPixSize, int nStepsToRefine, StaticVector<float>* simMap,
                            StaticVector<float>* rcDepthMap, int rc, int tc, int scale, int wsh, float gammaC,
                            float gammaP, float epipShift, int xFrom, int wPart);

private:
    /* Needed to compensate for _nImgsInGPUAtTime that are smaller than |index_set|-1 */
    void sweepPixelsToVolumeSubset(const std::vector<int>& index_set,
                                   float* volume_out, const int volume_out_offset,
                                   std::vector<CudaDeviceMemoryPitched<float, 3>*>& volume_buf,
                                   const int volDimX,
                                   const int volDimY,
                                   const int volStepXY,
                                   const int zDimsAtATime,
                                   const std::vector<std::vector<float> >& depths,
                                   int rc,
                                   const StaticVector<int>& tcams,
                                   StaticVectorBool* rcSilhoueteMap,
                                   int wsh, float gammaC, float gammaP,
                                   int scale, int step,
                                   float epipShift);
public:
    /* pre-processing for sweepPixelsToVolume */
    void allocTempVolume( std::vector<CudaDeviceMemoryPitched<float, 3>*>& volSim_dmp,
                          const int max_tcs,
                          const int volDimX,
                          const int volDimY,
                          const int zDimsAtATime );
    /* post-processing for sweepPixelsToVolume */
    void freeTempVolume( std::vector<CudaDeviceMemoryPitched<float, 3>*>& volSim_dmp );
    void sweepPixelsToVolume( const std::vector<int>& index_set,
                              float* volume_out, const int volume_buf,
                              std::vector<CudaDeviceMemoryPitched<float, 3>*>& volSim_dmp,
                              const int volDimX,
                              const int volDimY,
                              const int volStepXY,
                              const int zDimsAtATime,
                              const std::vector<std::vector<float> >& depths,
                              int rc,
                              const StaticVector<int>& tcams,
                              StaticVectorBool* rcSilhoueteMap,
                              int wsh, float gammaC, float gammaP,
                              int scale, int step,
                              float epipShift);

    bool SGMoptimizeSimVolume(int rc, StaticVector<unsigned char>* volume,
                              int volDimX, int volDimY, int volDimZ,
                              int volStepXY,
                              int scale, unsigned char P1, unsigned char P2);
    Point3d getDeviceMemoryInfo();
    bool transposeVolume(StaticVector<unsigned char>* volume, const Voxel& dimIn, const Voxel& dimTrn, Voxel& dimOut);

    bool computeRcVolumeForRcTcsDepthSimMaps(StaticVector<unsigned int>* volume,
                                             StaticVector<StaticVector<Point2d>*>* rcTcsDepthSimMaps, int volDimX,
                                             int volDimY, int volDimZ, int volStepXY, StaticVector<float>* depths,
                                             int scale, int step, StaticVector<int>* rtcams,
                                             StaticVector<Point2d>* rtCamsMinMaxFpDepths,
                                             const float maxTcRcPixSizeInVoxRatio,
                                             bool considerNegativeDepthAsInfinity);

    bool filterRcIdDepthMapByTcDepthMaps(StaticVector<unsigned short>* nModalsMap,
                                         StaticVector<unsigned short>* rcIdDepthMap,
                                         StaticVector<StaticVector<float>*>* tcDepthMaps, int volDimX, int volDimY,
                                         int volDimZ, int volStepXY, StaticVector<float>* depths, int scale, int step,
                                         StaticVector<int>* rtcams, int distLimit);
    bool SGGCoptimizeSimVolume(StaticVector<unsigned short>* ftidMap, StaticVector<unsigned int>* ivolume, int _volDimX,
                               int volDimY, int volDimZ, int xFrom, int xTo, int K);

    bool fuseDepthSimMapsGaussianKernelVoting(int w, int h, StaticVector<DepthSim> *oDepthSimMap,
                                              const StaticVector<StaticVector<DepthSim> *> *dataMaps, int nSamplesHalf,
                                              int nDepthsToRefine, float sigma);
    bool optimizeDepthSimMapGradientDescent(StaticVector<DepthSim> *oDepthSimMap,
                                            StaticVector<StaticVector<DepthSim> *> *dataMaps, int rc, int nSamplesHalf,
                                            int nDepthsToRefine, float sigma, int nIters, int yFrom, int hPart);
    bool computeDP1Volume(StaticVector<int>* ovolume, StaticVector<unsigned int>* ivolume, int _volDimX, int volDimY,
                          int volDimZ, int xFrom, int xTo);

    bool computeSimMapReprojectByDepthMapMovedByStep(StaticVector<float>* osimMap, StaticVector<float>* iodepthMap,
                                                     int rc, int tc, int _wsh, float _gammaC, float _gammaP,
                                                     bool moveByTcOrRc, float moveStep);
    bool computeRcTcdepthMap(StaticVector<float>* iRcDepthMap_oRcTcDepthMap, StaticVector<float>* tcDdepthMap, int rc,
                             int tc, float pixSizeRatioThr);
    bool getSilhoueteMap(StaticVectorBool* oMap, int scale, int step, const rgb maskColor, int rc);
};

int listCUDADevices(bool verbose);

} // namespace depthMap
} // namespace aliceVision<|MERGE_RESOLUTION|>--- conflicted
+++ resolved
@@ -55,17 +55,11 @@
     const int _CUDADeviceNo;
     Pyramid ps_texs_arr;
 
-<<<<<<< HEAD
     CudaDeviceMemoryPitched<cameraStructBase,2> _camsBasesDev;
     CudaHostMemoryHeap<cameraStructBase,2>      _camsBasesHst;
     std::vector<cameraStruct>                   cams;
     StaticVector<int>                           camsRcs;
     StaticVector<long>                          camsTimes;
-=======
-    StaticVector<cameraStruct*>* cams;
-    StaticVector<int>* camsRcs;
-    StaticVector<long>* camsTimes;
->>>>>>> 00b6f30a
 
     const bool _verbose;
     bool doVizualizePartialDepthMaps;
