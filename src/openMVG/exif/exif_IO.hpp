--- conflicted
+++ resolved
@@ -28,19 +28,13 @@
 
     virtual std::string getLensModel() const = 0;
 
-<<<<<<< HEAD
-    /// Open the file for checking and parsing
-=======
     virtual std::string getImageUniqueID() const = 0;
 
-    /** Open the file for checking and parsing */
->>>>>>> 08f6b082
+    /// Open the file for checking and parsing
     virtual bool open( const std::string & sFileName ) = 0;
 
     /// Verify if the file has metadata
     virtual bool doesHaveExifInfo() const = 0;
-
-    virtual std::string getImageUniqueID() const = 0;
 
     virtual std::string getSerialNumber() const = 0;
 
