--- conflicted
+++ resolved
@@ -170,13 +170,8 @@
   // Check if we have an associated image plane
   ICompoundProperty userProps = getAbcUserProperties(cs);
   std::string imagePath;
-<<<<<<< HEAD
   std::vector<int> sensorSize_pix = {2048, 2048};
-  std::string mvg_intrinsicType = "PINHOLE_CAMERA";
-=======
-  float sensorWidth_pix = 2048.0;
   std::string mvg_intrinsicType = EINTRINSIC_enumToString(PINHOLE_CAMERA);
->>>>>>> 629bec0a
   std::vector<double> mvg_intrinsicParams;
   IndexT id_view = sfmdata.GetViews().size();
   IndexT id_intrinsic = sfmdata.GetIntrinsics().size();
